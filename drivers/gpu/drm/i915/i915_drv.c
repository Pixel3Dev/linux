--- conflicted
+++ resolved
@@ -658,24 +658,10 @@
 
 static int i915_drm_thaw(struct drm_device *dev)
 {
-<<<<<<< HEAD
+	if (drm_core_check_feature(dev, DRIVER_MODESET))
+		i915_check_and_clear_faults(dev);
+
 	return __i915_drm_thaw(dev, true);
-=======
-	int error = 0;
-
-	intel_uncore_sanitize(dev);
-
-	if (drm_core_check_feature(dev, DRIVER_MODESET)) {
-		mutex_lock(&dev->struct_mutex);
-		i915_gem_restore_gtt_mappings(dev);
-		mutex_unlock(&dev->struct_mutex);
-	} else if (drm_core_check_feature(dev, DRIVER_MODESET))
-		i915_check_and_clear_faults(dev);
-
-	__i915_drm_thaw(dev);
-
-	return error;
->>>>>>> 5e01dc7b
 }
 
 int i915_resume(struct drm_device *dev)
