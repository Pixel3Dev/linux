/*
 * Copyright (C) 2015 Broadcom
 *
 * This program is free software; you can redistribute it and/or modify
 * it under the terms of the GNU General Public License version 2 as
 * published by the Free Software Foundation.
 */

/**
 * DOC: VC4 plane module
 *
 * Each DRM plane is a layer of pixels being scanned out by the HVS.
 *
 * At atomic modeset check time, we compute the HVS display element
 * state that would be necessary for displaying the plane (giving us a
 * chance to figure out if a plane configuration is invalid), then at
 * atomic flush time the CRTC will ask us to write our element state
 * into the region of the HVS that it has allocated for us.
 */

#include <drm/drm_atomic.h>
#include <drm/drm_atomic_helper.h>
#include <drm/drm_fb_cma_helper.h>
#include <drm/drm_plane_helper.h>
#include <drm/drm_atomic_uapi.h>

#include "uapi/drm/vc4_drm.h"
#include "vc4_drv.h"
#include "vc4_regs.h"

static const struct hvs_format {
	u32 drm; /* DRM_FORMAT_* */
	u32 hvs; /* HVS_FORMAT_* */
	u32 pixel_order;
} hvs_formats[] = {
	{
		.drm = DRM_FORMAT_XRGB8888, .hvs = HVS_PIXEL_FORMAT_RGBA8888,
		.pixel_order = HVS_PIXEL_ORDER_ABGR,
	},
	{
		.drm = DRM_FORMAT_ARGB8888, .hvs = HVS_PIXEL_FORMAT_RGBA8888,
		.pixel_order = HVS_PIXEL_ORDER_ABGR,
	},
	{
		.drm = DRM_FORMAT_ABGR8888, .hvs = HVS_PIXEL_FORMAT_RGBA8888,
		.pixel_order = HVS_PIXEL_ORDER_ARGB,
	},
	{
		.drm = DRM_FORMAT_XBGR8888, .hvs = HVS_PIXEL_FORMAT_RGBA8888,
		.pixel_order = HVS_PIXEL_ORDER_ARGB,
	},
	{
		.drm = DRM_FORMAT_RGB565, .hvs = HVS_PIXEL_FORMAT_RGB565,
		.pixel_order = HVS_PIXEL_ORDER_XRGB,
	},
	{
		.drm = DRM_FORMAT_BGR565, .hvs = HVS_PIXEL_FORMAT_RGB565,
		.pixel_order = HVS_PIXEL_ORDER_XBGR,
	},
	{
		.drm = DRM_FORMAT_ARGB1555, .hvs = HVS_PIXEL_FORMAT_RGBA5551,
		.pixel_order = HVS_PIXEL_ORDER_ABGR,
	},
	{
		.drm = DRM_FORMAT_XRGB1555, .hvs = HVS_PIXEL_FORMAT_RGBA5551,
		.pixel_order = HVS_PIXEL_ORDER_ABGR,
	},
	{
		.drm = DRM_FORMAT_RGB888, .hvs = HVS_PIXEL_FORMAT_RGB888,
		.pixel_order = HVS_PIXEL_ORDER_XRGB,
	},
	{
		.drm = DRM_FORMAT_BGR888, .hvs = HVS_PIXEL_FORMAT_RGB888,
		.pixel_order = HVS_PIXEL_ORDER_XBGR,
	},
	{
		.drm = DRM_FORMAT_YUV422,
		.hvs = HVS_PIXEL_FORMAT_YCBCR_YUV422_3PLANE,
		.pixel_order = HVS_PIXEL_ORDER_XYCBCR,
	},
	{
		.drm = DRM_FORMAT_YVU422,
		.hvs = HVS_PIXEL_FORMAT_YCBCR_YUV422_3PLANE,
		.pixel_order = HVS_PIXEL_ORDER_XYCRCB,
	},
	{
		.drm = DRM_FORMAT_YUV420,
		.hvs = HVS_PIXEL_FORMAT_YCBCR_YUV420_3PLANE,
		.pixel_order = HVS_PIXEL_ORDER_XYCBCR,
	},
	{
		.drm = DRM_FORMAT_YVU420,
		.hvs = HVS_PIXEL_FORMAT_YCBCR_YUV420_3PLANE,
		.pixel_order = HVS_PIXEL_ORDER_XYCRCB,
	},
	{
		.drm = DRM_FORMAT_NV12,
		.hvs = HVS_PIXEL_FORMAT_YCBCR_YUV420_2PLANE,
		.pixel_order = HVS_PIXEL_ORDER_XYCBCR,
	},
	{
		.drm = DRM_FORMAT_NV21,
		.hvs = HVS_PIXEL_FORMAT_YCBCR_YUV420_2PLANE,
		.pixel_order = HVS_PIXEL_ORDER_XYCRCB,
	},
	{
		.drm = DRM_FORMAT_NV16,
		.hvs = HVS_PIXEL_FORMAT_YCBCR_YUV422_2PLANE,
		.pixel_order = HVS_PIXEL_ORDER_XYCBCR,
	},
	{
		.drm = DRM_FORMAT_NV61,
		.hvs = HVS_PIXEL_FORMAT_YCBCR_YUV422_2PLANE,
		.pixel_order = HVS_PIXEL_ORDER_XYCRCB,
	},
};

static const struct hvs_format *vc4_get_hvs_format(u32 drm_format)
{
	unsigned i;

	for (i = 0; i < ARRAY_SIZE(hvs_formats); i++) {
		if (hvs_formats[i].drm == drm_format)
			return &hvs_formats[i];
	}

	return NULL;
}

static enum vc4_scaling_mode vc4_get_scaling_mode(u32 src, u32 dst)
{
	if (dst > src)
		return VC4_SCALING_PPF;
	else if (dst < src)
		return VC4_SCALING_TPZ;
	else
		return VC4_SCALING_NONE;
}

static bool plane_enabled(struct drm_plane_state *state)
{
	return state->fb && state->crtc;
}

static struct drm_plane_state *vc4_plane_duplicate_state(struct drm_plane *plane)
{
	struct vc4_plane_state *vc4_state;

	if (WARN_ON(!plane->state))
		return NULL;

	vc4_state = kmemdup(plane->state, sizeof(*vc4_state), GFP_KERNEL);
	if (!vc4_state)
		return NULL;

	memset(&vc4_state->lbm, 0, sizeof(vc4_state->lbm));

	__drm_atomic_helper_plane_duplicate_state(plane, &vc4_state->base);

	if (vc4_state->dlist) {
		vc4_state->dlist = kmemdup(vc4_state->dlist,
					   vc4_state->dlist_count * 4,
					   GFP_KERNEL);
		if (!vc4_state->dlist) {
			kfree(vc4_state);
			return NULL;
		}
		vc4_state->dlist_size = vc4_state->dlist_count;
	}

	return &vc4_state->base;
}

static void vc4_plane_destroy_state(struct drm_plane *plane,
				    struct drm_plane_state *state)
{
	struct vc4_dev *vc4 = to_vc4_dev(plane->dev);
	struct vc4_plane_state *vc4_state = to_vc4_plane_state(state);

	if (vc4_state->lbm.allocated) {
		unsigned long irqflags;

		spin_lock_irqsave(&vc4->hvs->mm_lock, irqflags);
		drm_mm_remove_node(&vc4_state->lbm);
		spin_unlock_irqrestore(&vc4->hvs->mm_lock, irqflags);
	}

	kfree(vc4_state->dlist);
	__drm_atomic_helper_plane_destroy_state(&vc4_state->base);
	kfree(state);
}

/* Called during init to allocate the plane's atomic state. */
static void vc4_plane_reset(struct drm_plane *plane)
{
	struct vc4_plane_state *vc4_state;

	WARN_ON(plane->state);

	vc4_state = kzalloc(sizeof(*vc4_state), GFP_KERNEL);
	if (!vc4_state)
		return;

	__drm_atomic_helper_plane_reset(plane, &vc4_state->base);
}

static void vc4_dlist_write(struct vc4_plane_state *vc4_state, u32 val)
{
	if (vc4_state->dlist_count == vc4_state->dlist_size) {
		u32 new_size = max(4u, vc4_state->dlist_count * 2);
		u32 *new_dlist = kmalloc_array(new_size, 4, GFP_KERNEL);

		if (!new_dlist)
			return;
		memcpy(new_dlist, vc4_state->dlist, vc4_state->dlist_count * 4);

		kfree(vc4_state->dlist);
		vc4_state->dlist = new_dlist;
		vc4_state->dlist_size = new_size;
	}

	vc4_state->dlist[vc4_state->dlist_count++] = val;
}

/* Returns the scl0/scl1 field based on whether the dimensions need to
 * be up/down/non-scaled.
 *
 * This is a replication of a table from the spec.
 */
static u32 vc4_get_scl_field(struct drm_plane_state *state, int plane)
{
	struct vc4_plane_state *vc4_state = to_vc4_plane_state(state);

	switch (vc4_state->x_scaling[plane] << 2 | vc4_state->y_scaling[plane]) {
	case VC4_SCALING_PPF << 2 | VC4_SCALING_PPF:
		return SCALER_CTL0_SCL_H_PPF_V_PPF;
	case VC4_SCALING_TPZ << 2 | VC4_SCALING_PPF:
		return SCALER_CTL0_SCL_H_TPZ_V_PPF;
	case VC4_SCALING_PPF << 2 | VC4_SCALING_TPZ:
		return SCALER_CTL0_SCL_H_PPF_V_TPZ;
	case VC4_SCALING_TPZ << 2 | VC4_SCALING_TPZ:
		return SCALER_CTL0_SCL_H_TPZ_V_TPZ;
	case VC4_SCALING_PPF << 2 | VC4_SCALING_NONE:
		return SCALER_CTL0_SCL_H_PPF_V_NONE;
	case VC4_SCALING_NONE << 2 | VC4_SCALING_PPF:
		return SCALER_CTL0_SCL_H_NONE_V_PPF;
	case VC4_SCALING_NONE << 2 | VC4_SCALING_TPZ:
		return SCALER_CTL0_SCL_H_NONE_V_TPZ;
	case VC4_SCALING_TPZ << 2 | VC4_SCALING_NONE:
		return SCALER_CTL0_SCL_H_TPZ_V_NONE;
	default:
	case VC4_SCALING_NONE << 2 | VC4_SCALING_NONE:
		/* The unity case is independently handled by
		 * SCALER_CTL0_UNITY.
		 */
		return 0;
	}
}

static int vc4_plane_setup_clipping_and_scaling(struct drm_plane_state *state)
{
	struct drm_plane *plane = state->plane;
	struct vc4_plane_state *vc4_state = to_vc4_plane_state(state);
	struct drm_framebuffer *fb = state->fb;
	struct drm_gem_cma_object *bo = drm_fb_cma_get_gem_obj(fb, 0);
	u32 subpixel_src_mask = (1 << 16) - 1;
	u32 format = fb->format->format;
	int num_planes = fb->format->num_planes;
	u32 h_subsample = 1;
	u32 v_subsample = 1;
	int i;

	for (i = 0; i < num_planes; i++)
		vc4_state->offsets[i] = bo->paddr + fb->offsets[i];

	/* We don't support subpixel source positioning for scaling. */
	if ((state->src_x & subpixel_src_mask) ||
	    (state->src_y & subpixel_src_mask) ||
	    (state->src_w & subpixel_src_mask) ||
	    (state->src_h & subpixel_src_mask)) {
		return -EINVAL;
	}

	vc4_state->src_x = state->src_x >> 16;
	vc4_state->src_y = state->src_y >> 16;
	vc4_state->src_w[0] = state->src_w >> 16;
	vc4_state->src_h[0] = state->src_h >> 16;

	vc4_state->crtc_x = state->crtc_x;
	vc4_state->crtc_y = state->crtc_y;
	vc4_state->crtc_w = state->crtc_w;
	vc4_state->crtc_h = state->crtc_h;

	vc4_state->x_scaling[0] = vc4_get_scaling_mode(vc4_state->src_w[0],
						       vc4_state->crtc_w);
	vc4_state->y_scaling[0] = vc4_get_scaling_mode(vc4_state->src_h[0],
						       vc4_state->crtc_h);

	vc4_state->is_unity = (vc4_state->x_scaling[0] == VC4_SCALING_NONE &&
			       vc4_state->y_scaling[0] == VC4_SCALING_NONE);

	if (num_planes > 1) {
		vc4_state->is_yuv = true;

		h_subsample = drm_format_horz_chroma_subsampling(format);
		v_subsample = drm_format_vert_chroma_subsampling(format);
		vc4_state->src_w[1] = vc4_state->src_w[0] / h_subsample;
		vc4_state->src_h[1] = vc4_state->src_h[0] / v_subsample;

		vc4_state->x_scaling[1] =
			vc4_get_scaling_mode(vc4_state->src_w[1],
					     vc4_state->crtc_w);
		vc4_state->y_scaling[1] =
			vc4_get_scaling_mode(vc4_state->src_h[1],
					     vc4_state->crtc_h);

		/* YUV conversion requires that horizontal scaling be enabled,
		 * even on a plane that's otherwise 1:1. Looks like only PPF
		 * works in that case, so let's pick that one.
		 */
<<<<<<< HEAD
		if (vc4_state->x_scaling[0] == VC4_SCALING_NONE)
			vc4_state->x_scaling[0] = VC4_SCALING_TPZ;
		if (vc4_state->y_scaling[0] == VC4_SCALING_NONE)
			vc4_state->y_scaling[0] = VC4_SCALING_TPZ;
=======
		if (vc4_state->is_unity)
			vc4_state->x_scaling[0] = VC4_SCALING_PPF;
>>>>>>> f9885ef8
	} else {
		vc4_state->x_scaling[1] = VC4_SCALING_NONE;
		vc4_state->y_scaling[1] = VC4_SCALING_NONE;
	}

	/* No configuring scaling on the cursor plane, since it gets
	   non-vblank-synced updates, and scaling requires requires
	   LBM changes which have to be vblank-synced.
	 */
	if (plane->type == DRM_PLANE_TYPE_CURSOR && !vc4_state->is_unity)
		return -EINVAL;

	/* Clamp the on-screen start x/y to 0.  The hardware doesn't
	 * support negative y, and negative x wastes bandwidth.
	 */
	if (vc4_state->crtc_x < 0) {
		for (i = 0; i < num_planes; i++) {
			u32 cpp = fb->format->cpp[i];
			u32 subs = ((i == 0) ? 1 : h_subsample);

			vc4_state->offsets[i] += (cpp *
						  (-vc4_state->crtc_x) / subs);
		}
		vc4_state->src_w[0] += vc4_state->crtc_x;
		vc4_state->src_w[1] += vc4_state->crtc_x / h_subsample;
		vc4_state->crtc_x = 0;
	}

	if (vc4_state->crtc_y < 0) {
		for (i = 0; i < num_planes; i++) {
			u32 subs = ((i == 0) ? 1 : v_subsample);

			vc4_state->offsets[i] += (fb->pitches[i] *
						  (-vc4_state->crtc_y) / subs);
		}
		vc4_state->src_h[0] += vc4_state->crtc_y;
		vc4_state->src_h[1] += vc4_state->crtc_y / v_subsample;
		vc4_state->crtc_y = 0;
	}

	return 0;
}

static void vc4_write_tpz(struct vc4_plane_state *vc4_state, u32 src, u32 dst)
{
	u32 scale, recip;

	scale = (1 << 16) * src / dst;

	/* The specs note that while the reciprocal would be defined
	 * as (1<<32)/scale, ~0 is close enough.
	 */
	recip = ~0 / scale;

	vc4_dlist_write(vc4_state,
			VC4_SET_FIELD(scale, SCALER_TPZ0_SCALE) |
			VC4_SET_FIELD(0, SCALER_TPZ0_IPHASE));
	vc4_dlist_write(vc4_state,
			VC4_SET_FIELD(recip, SCALER_TPZ1_RECIP));
}

static void vc4_write_ppf(struct vc4_plane_state *vc4_state, u32 src, u32 dst)
{
	u32 scale = (1 << 16) * src / dst;

	vc4_dlist_write(vc4_state,
			SCALER_PPF_AGC |
			VC4_SET_FIELD(scale, SCALER_PPF_SCALE) |
			VC4_SET_FIELD(0, SCALER_PPF_IPHASE));
}

static u32 vc4_lbm_size(struct drm_plane_state *state)
{
	struct vc4_plane_state *vc4_state = to_vc4_plane_state(state);
	/* This is the worst case number.  One of the two sizes will
	 * be used depending on the scaling configuration.
	 */
	u32 pix_per_line = max(vc4_state->src_w[0], (u32)vc4_state->crtc_w);
	u32 lbm;

	if (!vc4_state->is_yuv) {
		if (vc4_state->is_unity)
			return 0;
		else if (vc4_state->y_scaling[0] == VC4_SCALING_TPZ)
			lbm = pix_per_line * 8;
		else {
			/* In special cases, this multiplier might be 12. */
			lbm = pix_per_line * 16;
		}
	} else {
		/* There are cases for this going down to a multiplier
		 * of 2, but according to the firmware source, the
		 * table in the docs is somewhat wrong.
		 */
		lbm = pix_per_line * 16;
	}

	lbm = roundup(lbm, 32);

	return lbm;
}

static void vc4_write_scaling_parameters(struct drm_plane_state *state,
					 int channel)
{
	struct vc4_plane_state *vc4_state = to_vc4_plane_state(state);

	/* Ch0 H-PPF Word 0: Scaling Parameters */
	if (vc4_state->x_scaling[channel] == VC4_SCALING_PPF) {
		vc4_write_ppf(vc4_state,
			      vc4_state->src_w[channel], vc4_state->crtc_w);
	}

	/* Ch0 V-PPF Words 0-1: Scaling Parameters, Context */
	if (vc4_state->y_scaling[channel] == VC4_SCALING_PPF) {
		vc4_write_ppf(vc4_state,
			      vc4_state->src_h[channel], vc4_state->crtc_h);
		vc4_dlist_write(vc4_state, 0xc0c0c0c0);
	}

	/* Ch0 H-TPZ Words 0-1: Scaling Parameters, Recip */
	if (vc4_state->x_scaling[channel] == VC4_SCALING_TPZ) {
		vc4_write_tpz(vc4_state,
			      vc4_state->src_w[channel], vc4_state->crtc_w);
	}

	/* Ch0 V-TPZ Words 0-2: Scaling Parameters, Recip, Context */
	if (vc4_state->y_scaling[channel] == VC4_SCALING_TPZ) {
		vc4_write_tpz(vc4_state,
			      vc4_state->src_h[channel], vc4_state->crtc_h);
		vc4_dlist_write(vc4_state, 0xc0c0c0c0);
	}
}

/* Writes out a full display list for an active plane to the plane's
 * private dlist state.
 */
static int vc4_plane_mode_set(struct drm_plane *plane,
			      struct drm_plane_state *state)
{
	struct vc4_dev *vc4 = to_vc4_dev(plane->dev);
	struct vc4_plane_state *vc4_state = to_vc4_plane_state(state);
	struct drm_framebuffer *fb = state->fb;
	u32 ctl0_offset = vc4_state->dlist_count;
	const struct hvs_format *format = vc4_get_hvs_format(fb->format->format);
	u64 base_format_mod = fourcc_mod_broadcom_mod(fb->modifier);
	int num_planes = drm_format_num_planes(format->drm);
	bool mix_plane_alpha;
	bool covers_screen;
	u32 scl0, scl1, pitch0;
	u32 lbm_size, tiling;
	unsigned long irqflags;
	u32 hvs_format = format->hvs;
	int ret, i;

	ret = vc4_plane_setup_clipping_and_scaling(state);
	if (ret)
		return ret;

	/* Allocate the LBM memory that the HVS will use for temporary
	 * storage due to our scaling/format conversion.
	 */
	lbm_size = vc4_lbm_size(state);
	if (lbm_size) {
		if (!vc4_state->lbm.allocated) {
			spin_lock_irqsave(&vc4->hvs->mm_lock, irqflags);
			ret = drm_mm_insert_node_generic(&vc4->hvs->lbm_mm,
							 &vc4_state->lbm,
							 lbm_size, 32, 0, 0);
			spin_unlock_irqrestore(&vc4->hvs->mm_lock, irqflags);
		} else {
			WARN_ON_ONCE(lbm_size != vc4_state->lbm.size);
		}
	}

	if (ret)
		return ret;

	/* SCL1 is used for Cb/Cr scaling of planar formats.  For RGB
	 * and 4:4:4, scl1 should be set to scl0 so both channels of
	 * the scaler do the same thing.  For YUV, the Y plane needs
	 * to be put in channel 1 and Cb/Cr in channel 0, so we swap
	 * the scl fields here.
	 */
	if (num_planes == 1) {
		scl0 = vc4_get_scl_field(state, 0);
		scl1 = scl0;
	} else {
		scl0 = vc4_get_scl_field(state, 1);
		scl1 = vc4_get_scl_field(state, 0);
	}

	switch (base_format_mod) {
	case DRM_FORMAT_MOD_LINEAR:
		tiling = SCALER_CTL0_TILING_LINEAR;
		pitch0 = VC4_SET_FIELD(fb->pitches[0], SCALER_SRC_PITCH);
		break;

	case DRM_FORMAT_MOD_BROADCOM_VC4_T_TILED: {
		/* For T-tiled, the FB pitch is "how many bytes from
		 * one row to the next, such that pitch * tile_h ==
		 * tile_size * tiles_per_row."
		 */
		u32 tile_size_shift = 12; /* T tiles are 4kb */
		u32 tile_h_shift = 5; /* 16 and 32bpp are 32 pixels high */
		u32 tiles_w = fb->pitches[0] >> (tile_size_shift - tile_h_shift);

		tiling = SCALER_CTL0_TILING_256B_OR_T;

		pitch0 = (VC4_SET_FIELD(0, SCALER_PITCH0_TILE_Y_OFFSET) |
			  VC4_SET_FIELD(0, SCALER_PITCH0_TILE_WIDTH_L) |
			  VC4_SET_FIELD(tiles_w, SCALER_PITCH0_TILE_WIDTH_R));
		break;
	}

	case DRM_FORMAT_MOD_BROADCOM_SAND64:
	case DRM_FORMAT_MOD_BROADCOM_SAND128:
	case DRM_FORMAT_MOD_BROADCOM_SAND256: {
		uint32_t param = fourcc_mod_broadcom_param(fb->modifier);

		/* Column-based NV12 or RGBA.
		 */
		if (fb->format->num_planes > 1) {
			if (hvs_format != HVS_PIXEL_FORMAT_YCBCR_YUV420_2PLANE) {
				DRM_DEBUG_KMS("SAND format only valid for NV12/21");
				return -EINVAL;
			}
			hvs_format = HVS_PIXEL_FORMAT_H264;
		} else {
			if (base_format_mod == DRM_FORMAT_MOD_BROADCOM_SAND256) {
				DRM_DEBUG_KMS("SAND256 format only valid for H.264");
				return -EINVAL;
			}
		}

		switch (base_format_mod) {
		case DRM_FORMAT_MOD_BROADCOM_SAND64:
			tiling = SCALER_CTL0_TILING_64B;
			break;
		case DRM_FORMAT_MOD_BROADCOM_SAND128:
			tiling = SCALER_CTL0_TILING_128B;
			break;
		case DRM_FORMAT_MOD_BROADCOM_SAND256:
			tiling = SCALER_CTL0_TILING_256B_OR_T;
			break;
		default:
			break;
		}

		if (param > SCALER_TILE_HEIGHT_MASK) {
			DRM_DEBUG_KMS("SAND height too large (%d)\n", param);
			return -EINVAL;
		}

		pitch0 = VC4_SET_FIELD(param, SCALER_TILE_HEIGHT);
		break;
	}

	default:
		DRM_DEBUG_KMS("Unsupported FB tiling flag 0x%16llx",
			      (long long)fb->modifier);
		return -EINVAL;
	}

	/* Control word */
	vc4_dlist_write(vc4_state,
			SCALER_CTL0_VALID |
			VC4_SET_FIELD(SCALER_CTL0_RGBA_EXPAND_ROUND, SCALER_CTL0_RGBA_EXPAND) |
			(format->pixel_order << SCALER_CTL0_ORDER_SHIFT) |
			(hvs_format << SCALER_CTL0_PIXEL_FORMAT_SHIFT) |
			VC4_SET_FIELD(tiling, SCALER_CTL0_TILING) |
			(vc4_state->is_unity ? SCALER_CTL0_UNITY : 0) |
			VC4_SET_FIELD(scl0, SCALER_CTL0_SCL0) |
			VC4_SET_FIELD(scl1, SCALER_CTL0_SCL1));

	/* Position Word 0: Image Positions and Alpha Value */
	vc4_state->pos0_offset = vc4_state->dlist_count;
	vc4_dlist_write(vc4_state,
			VC4_SET_FIELD(state->alpha >> 8, SCALER_POS0_FIXED_ALPHA) |
			VC4_SET_FIELD(vc4_state->crtc_x, SCALER_POS0_START_X) |
			VC4_SET_FIELD(vc4_state->crtc_y, SCALER_POS0_START_Y));

	/* Position Word 1: Scaled Image Dimensions. */
	if (!vc4_state->is_unity) {
		vc4_dlist_write(vc4_state,
				VC4_SET_FIELD(vc4_state->crtc_w,
					      SCALER_POS1_SCL_WIDTH) |
				VC4_SET_FIELD(vc4_state->crtc_h,
					      SCALER_POS1_SCL_HEIGHT));
	}

	/* Don't waste cycles mixing with plane alpha if the set alpha
	 * is opaque or there is no per-pixel alpha information.
	 * In any case we use the alpha property value as the fixed alpha.
	 */
	mix_plane_alpha = state->alpha != DRM_BLEND_ALPHA_OPAQUE &&
			  fb->format->has_alpha;

	/* Position Word 2: Source Image Size, Alpha */
	vc4_state->pos2_offset = vc4_state->dlist_count;
	vc4_dlist_write(vc4_state,
			VC4_SET_FIELD(fb->format->has_alpha ?
				      SCALER_POS2_ALPHA_MODE_PIPELINE :
				      SCALER_POS2_ALPHA_MODE_FIXED,
				      SCALER_POS2_ALPHA_MODE) |
			(mix_plane_alpha ? SCALER_POS2_ALPHA_MIX : 0) |
			(fb->format->has_alpha ? SCALER_POS2_ALPHA_PREMULT : 0) |
			VC4_SET_FIELD(vc4_state->src_w[0], SCALER_POS2_WIDTH) |
			VC4_SET_FIELD(vc4_state->src_h[0], SCALER_POS2_HEIGHT));

	/* Position Word 3: Context.  Written by the HVS. */
	vc4_dlist_write(vc4_state, 0xc0c0c0c0);


	/* Pointer Word 0/1/2: RGB / Y / Cb / Cr Pointers
	 *
	 * The pointers may be any byte address.
	 */
	vc4_state->ptr0_offset = vc4_state->dlist_count;
	for (i = 0; i < num_planes; i++)
		vc4_dlist_write(vc4_state, vc4_state->offsets[i]);

	/* Pointer Context Word 0/1/2: Written by the HVS */
	for (i = 0; i < num_planes; i++)
		vc4_dlist_write(vc4_state, 0xc0c0c0c0);

	/* Pitch word 0 */
	vc4_dlist_write(vc4_state, pitch0);

	/* Pitch word 1/2 */
	for (i = 1; i < num_planes; i++) {
		if (hvs_format != HVS_PIXEL_FORMAT_H264) {
			vc4_dlist_write(vc4_state,
					VC4_SET_FIELD(fb->pitches[i],
						      SCALER_SRC_PITCH));
		} else {
			vc4_dlist_write(vc4_state, pitch0);
		}
	}

	/* Colorspace conversion words */
	if (vc4_state->is_yuv) {
		vc4_dlist_write(vc4_state, SCALER_CSC0_ITR_R_601_5);
		vc4_dlist_write(vc4_state, SCALER_CSC1_ITR_R_601_5);
		vc4_dlist_write(vc4_state, SCALER_CSC2_ITR_R_601_5);
	}

	if (vc4_state->x_scaling[0] != VC4_SCALING_NONE ||
	    vc4_state->x_scaling[1] != VC4_SCALING_NONE ||
	    vc4_state->y_scaling[0] != VC4_SCALING_NONE ||
	    vc4_state->y_scaling[1] != VC4_SCALING_NONE) {
		/* LBM Base Address. */
		if (vc4_state->y_scaling[0] != VC4_SCALING_NONE ||
		    vc4_state->y_scaling[1] != VC4_SCALING_NONE) {
			vc4_dlist_write(vc4_state, vc4_state->lbm.start);
		}

		if (num_planes > 1) {
			/* Emit Cb/Cr as channel 0 and Y as channel
			 * 1. This matches how we set up scl0/scl1
			 * above.
			 */
			vc4_write_scaling_parameters(state, 1);
		}
		vc4_write_scaling_parameters(state, 0);

		/* If any PPF setup was done, then all the kernel
		 * pointers get uploaded.
		 */
		if (vc4_state->x_scaling[0] == VC4_SCALING_PPF ||
		    vc4_state->y_scaling[0] == VC4_SCALING_PPF ||
		    vc4_state->x_scaling[1] == VC4_SCALING_PPF ||
		    vc4_state->y_scaling[1] == VC4_SCALING_PPF) {
			u32 kernel = VC4_SET_FIELD(vc4->hvs->mitchell_netravali_filter.start,
						   SCALER_PPF_KERNEL_OFFSET);

			/* HPPF plane 0 */
			vc4_dlist_write(vc4_state, kernel);
			/* VPPF plane 0 */
			vc4_dlist_write(vc4_state, kernel);
			/* HPPF plane 1 */
			vc4_dlist_write(vc4_state, kernel);
			/* VPPF plane 1 */
			vc4_dlist_write(vc4_state, kernel);
		}
	}

	vc4_state->dlist[ctl0_offset] |=
		VC4_SET_FIELD(vc4_state->dlist_count, SCALER_CTL0_SIZE);

	/* crtc_* are already clipped coordinates. */
	covers_screen = vc4_state->crtc_x == 0 && vc4_state->crtc_y == 0 &&
			vc4_state->crtc_w == state->crtc->mode.hdisplay &&
			vc4_state->crtc_h == state->crtc->mode.vdisplay;
	/* Background fill might be necessary when the plane has per-pixel
	 * alpha content or a non-opaque plane alpha and could blend from the
	 * background or does not cover the entire screen.
	 */
	vc4_state->needs_bg_fill = fb->format->has_alpha || !covers_screen ||
				   state->alpha != DRM_BLEND_ALPHA_OPAQUE;

	return 0;
}

/* If a modeset involves changing the setup of a plane, the atomic
 * infrastructure will call this to validate a proposed plane setup.
 * However, if a plane isn't getting updated, this (and the
 * corresponding vc4_plane_atomic_update) won't get called.  Thus, we
 * compute the dlist here and have all active plane dlists get updated
 * in the CRTC's flush.
 */
static int vc4_plane_atomic_check(struct drm_plane *plane,
				  struct drm_plane_state *state)
{
	struct vc4_plane_state *vc4_state = to_vc4_plane_state(state);

	vc4_state->dlist_count = 0;

	if (plane_enabled(state))
		return vc4_plane_mode_set(plane, state);
	else
		return 0;
}

static void vc4_plane_atomic_update(struct drm_plane *plane,
				    struct drm_plane_state *old_state)
{
	/* No contents here.  Since we don't know where in the CRTC's
	 * dlist we should be stored, our dlist is uploaded to the
	 * hardware with vc4_plane_write_dlist() at CRTC atomic_flush
	 * time.
	 */
}

u32 vc4_plane_write_dlist(struct drm_plane *plane, u32 __iomem *dlist)
{
	struct vc4_plane_state *vc4_state = to_vc4_plane_state(plane->state);
	int i;

	vc4_state->hw_dlist = dlist;

	/* Can't memcpy_toio() because it needs to be 32-bit writes. */
	for (i = 0; i < vc4_state->dlist_count; i++)
		writel(vc4_state->dlist[i], &dlist[i]);

	return vc4_state->dlist_count;
}

u32 vc4_plane_dlist_size(const struct drm_plane_state *state)
{
	const struct vc4_plane_state *vc4_state =
		container_of(state, typeof(*vc4_state), base);

	return vc4_state->dlist_count;
}

/* Updates the plane to immediately (well, once the FIFO needs
 * refilling) scan out from at a new framebuffer.
 */
void vc4_plane_async_set_fb(struct drm_plane *plane, struct drm_framebuffer *fb)
{
	struct vc4_plane_state *vc4_state = to_vc4_plane_state(plane->state);
	struct drm_gem_cma_object *bo = drm_fb_cma_get_gem_obj(fb, 0);
	uint32_t addr;

	/* We're skipping the address adjustment for negative origin,
	 * because this is only called on the primary plane.
	 */
	WARN_ON_ONCE(plane->state->crtc_x < 0 || plane->state->crtc_y < 0);
	addr = bo->paddr + fb->offsets[0];

	/* Write the new address into the hardware immediately.  The
	 * scanout will start from this address as soon as the FIFO
	 * needs to refill with pixels.
	 */
	writel(addr, &vc4_state->hw_dlist[vc4_state->ptr0_offset]);

	/* Also update the CPU-side dlist copy, so that any later
	 * atomic updates that don't do a new modeset on our plane
	 * also use our updated address.
	 */
	vc4_state->dlist[vc4_state->ptr0_offset] = addr;
}

static void vc4_plane_atomic_async_update(struct drm_plane *plane,
					  struct drm_plane_state *state)
{
	struct vc4_plane_state *vc4_state = to_vc4_plane_state(plane->state);

	if (plane->state->fb != state->fb) {
		vc4_plane_async_set_fb(plane, state->fb);
		drm_atomic_set_fb_for_plane(plane->state, state->fb);
	}

	/* Set the cursor's position on the screen.  This is the
	 * expected change from the drm_mode_cursor_universal()
	 * helper.
	 */
	plane->state->crtc_x = state->crtc_x;
	plane->state->crtc_y = state->crtc_y;

	/* Allow changing the start position within the cursor BO, if
	 * that matters.
	 */
	plane->state->src_x = state->src_x;
	plane->state->src_y = state->src_y;

	/* Update the display list based on the new crtc_x/y. */
	vc4_plane_atomic_check(plane, plane->state);

	/* Note that we can't just call vc4_plane_write_dlist()
	 * because that would smash the context data that the HVS is
	 * currently using.
	 */
	writel(vc4_state->dlist[vc4_state->pos0_offset],
	       &vc4_state->hw_dlist[vc4_state->pos0_offset]);
	writel(vc4_state->dlist[vc4_state->pos2_offset],
	       &vc4_state->hw_dlist[vc4_state->pos2_offset]);
	writel(vc4_state->dlist[vc4_state->ptr0_offset],
	       &vc4_state->hw_dlist[vc4_state->ptr0_offset]);
}

static int vc4_plane_atomic_async_check(struct drm_plane *plane,
					struct drm_plane_state *state)
{
	/* No configuring new scaling in the fast path. */
	if (plane->state->crtc_w != state->crtc_w ||
	    plane->state->crtc_h != state->crtc_h ||
	    plane->state->src_w != state->src_w ||
	    plane->state->src_h != state->src_h)
		return -EINVAL;

	return 0;
}

static int vc4_prepare_fb(struct drm_plane *plane,
			  struct drm_plane_state *state)
{
	struct vc4_bo *bo;
	struct dma_fence *fence;
	int ret;

	if (!state->fb)
		return 0;

	bo = to_vc4_bo(&drm_fb_cma_get_gem_obj(state->fb, 0)->base);

	fence = reservation_object_get_excl_rcu(bo->resv);
	drm_atomic_set_fence_for_plane(state, fence);

	if (plane->state->fb == state->fb)
		return 0;

	ret = vc4_bo_inc_usecnt(bo);
	if (ret)
		return ret;

	return 0;
}

static void vc4_cleanup_fb(struct drm_plane *plane,
			   struct drm_plane_state *state)
{
	struct vc4_bo *bo;

	if (plane->state->fb == state->fb || !state->fb)
		return;

	bo = to_vc4_bo(&drm_fb_cma_get_gem_obj(state->fb, 0)->base);
	vc4_bo_dec_usecnt(bo);
}

static const struct drm_plane_helper_funcs vc4_plane_helper_funcs = {
	.atomic_check = vc4_plane_atomic_check,
	.atomic_update = vc4_plane_atomic_update,
	.prepare_fb = vc4_prepare_fb,
	.cleanup_fb = vc4_cleanup_fb,
	.atomic_async_check = vc4_plane_atomic_async_check,
	.atomic_async_update = vc4_plane_atomic_async_update,
};

static void vc4_plane_destroy(struct drm_plane *plane)
{
	drm_plane_helper_disable(plane, NULL);
	drm_plane_cleanup(plane);
}

static bool vc4_format_mod_supported(struct drm_plane *plane,
				     uint32_t format,
				     uint64_t modifier)
{
	/* Support T_TILING for RGB formats only. */
	switch (format) {
	case DRM_FORMAT_XRGB8888:
	case DRM_FORMAT_ARGB8888:
	case DRM_FORMAT_ABGR8888:
	case DRM_FORMAT_XBGR8888:
	case DRM_FORMAT_RGB565:
	case DRM_FORMAT_BGR565:
	case DRM_FORMAT_ARGB1555:
	case DRM_FORMAT_XRGB1555:
		switch (fourcc_mod_broadcom_mod(modifier)) {
		case DRM_FORMAT_MOD_LINEAR:
		case DRM_FORMAT_MOD_BROADCOM_VC4_T_TILED:
		case DRM_FORMAT_MOD_BROADCOM_SAND64:
		case DRM_FORMAT_MOD_BROADCOM_SAND128:
			return true;
		default:
			return false;
		}
	case DRM_FORMAT_NV12:
	case DRM_FORMAT_NV21:
		switch (fourcc_mod_broadcom_mod(modifier)) {
		case DRM_FORMAT_MOD_LINEAR:
		case DRM_FORMAT_MOD_BROADCOM_SAND64:
		case DRM_FORMAT_MOD_BROADCOM_SAND128:
		case DRM_FORMAT_MOD_BROADCOM_SAND256:
			return true;
		default:
			return false;
		}
	case DRM_FORMAT_YUV422:
	case DRM_FORMAT_YVU422:
	case DRM_FORMAT_YUV420:
	case DRM_FORMAT_YVU420:
	case DRM_FORMAT_NV16:
	case DRM_FORMAT_NV61:
	default:
		return (modifier == DRM_FORMAT_MOD_LINEAR);
	}
}

static const struct drm_plane_funcs vc4_plane_funcs = {
	.update_plane = drm_atomic_helper_update_plane,
	.disable_plane = drm_atomic_helper_disable_plane,
	.destroy = vc4_plane_destroy,
	.set_property = NULL,
	.reset = vc4_plane_reset,
	.atomic_duplicate_state = vc4_plane_duplicate_state,
	.atomic_destroy_state = vc4_plane_destroy_state,
	.format_mod_supported = vc4_format_mod_supported,
};

struct drm_plane *vc4_plane_init(struct drm_device *dev,
				 enum drm_plane_type type)
{
	struct drm_plane *plane = NULL;
	struct vc4_plane *vc4_plane;
	u32 formats[ARRAY_SIZE(hvs_formats)];
	u32 num_formats = 0;
	int ret = 0;
	unsigned i;
	static const uint64_t modifiers[] = {
		DRM_FORMAT_MOD_BROADCOM_VC4_T_TILED,
		DRM_FORMAT_MOD_BROADCOM_SAND128,
		DRM_FORMAT_MOD_BROADCOM_SAND64,
		DRM_FORMAT_MOD_BROADCOM_SAND256,
		DRM_FORMAT_MOD_LINEAR,
		DRM_FORMAT_MOD_INVALID
	};

	vc4_plane = devm_kzalloc(dev->dev, sizeof(*vc4_plane),
				 GFP_KERNEL);
	if (!vc4_plane)
		return ERR_PTR(-ENOMEM);

	for (i = 0; i < ARRAY_SIZE(hvs_formats); i++) {
		/* Don't allow YUV in cursor planes, since that means
		 * tuning on the scaler, which we don't allow for the
		 * cursor.
		 */
		if (type != DRM_PLANE_TYPE_CURSOR ||
		    hvs_formats[i].hvs < HVS_PIXEL_FORMAT_YCBCR_YUV420_3PLANE) {
			formats[num_formats++] = hvs_formats[i].drm;
		}
	}
	plane = &vc4_plane->base;
	ret = drm_universal_plane_init(dev, plane, 0,
				       &vc4_plane_funcs,
				       formats, num_formats,
				       modifiers, type, NULL);

	drm_plane_helper_add(plane, &vc4_plane_helper_funcs);

	drm_plane_create_alpha_property(plane);

	return plane;
}<|MERGE_RESOLUTION|>--- conflicted
+++ resolved
@@ -318,15 +318,8 @@
 		 * even on a plane that's otherwise 1:1. Looks like only PPF
 		 * works in that case, so let's pick that one.
 		 */
-<<<<<<< HEAD
-		if (vc4_state->x_scaling[0] == VC4_SCALING_NONE)
-			vc4_state->x_scaling[0] = VC4_SCALING_TPZ;
-		if (vc4_state->y_scaling[0] == VC4_SCALING_NONE)
-			vc4_state->y_scaling[0] = VC4_SCALING_TPZ;
-=======
 		if (vc4_state->is_unity)
 			vc4_state->x_scaling[0] = VC4_SCALING_PPF;
->>>>>>> f9885ef8
 	} else {
 		vc4_state->x_scaling[1] = VC4_SCALING_NONE;
 		vc4_state->y_scaling[1] = VC4_SCALING_NONE;
