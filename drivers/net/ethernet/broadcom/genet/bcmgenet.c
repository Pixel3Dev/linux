--- conflicted
+++ resolved
@@ -1586,7 +1586,6 @@
 
 		if (unlikely(!tx_cb_ptr))
 			BUG();
-<<<<<<< HEAD
 
 		if (!i) {
 			/* Transmit single SKB or head of fragment list */
@@ -1602,30 +1601,12 @@
 						   DMA_TO_DEVICE);
 		}
 
-=======
-
-		if (!i) {
-			/* Transmit single SKB or head of fragment list */
-			GENET_CB(skb)->first_cb = tx_cb_ptr;
-			size = skb_headlen(skb);
-			mapping = dma_map_single(kdev, skb->data, size,
-						 DMA_TO_DEVICE);
-		} else {
-			/* xmit fragment */
-			frag = &skb_shinfo(skb)->frags[i - 1];
-			size = skb_frag_size(frag);
-			mapping = skb_frag_dma_map(kdev, frag, 0, size,
-						   DMA_TO_DEVICE);
-		}
-
->>>>>>> bb176f67
 		ret = dma_mapping_error(kdev, mapping);
 		if (ret) {
 			priv->mib.tx_dma_failed++;
 			netif_err(priv, tx_err, dev, "Tx DMA map failed\n");
 			ret = NETDEV_TX_OK;
 			goto out_unmap_frags;
-<<<<<<< HEAD
 		}
 		dma_unmap_addr_set(tx_cb_ptr, dma_addr, mapping);
 		dma_unmap_len_set(tx_cb_ptr, dma_len, size);
@@ -1640,22 +1621,6 @@
 			if (skb->ip_summed == CHECKSUM_PARTIAL)
 				len_stat |= DMA_TX_DO_CSUM;
 		}
-=======
-		}
-		dma_unmap_addr_set(tx_cb_ptr, dma_addr, mapping);
-		dma_unmap_len_set(tx_cb_ptr, dma_len, size);
-
-		tx_cb_ptr->skb = skb;
-
-		len_stat = (size << DMA_BUFLENGTH_SHIFT) |
-			   (priv->hw_params->qtag_mask << DMA_TX_QTAG_SHIFT);
-
-		if (!i) {
-			len_stat |= DMA_TX_APPEND_CRC | DMA_SOP;
-			if (skb->ip_summed == CHECKSUM_PARTIAL)
-				len_stat |= DMA_TX_DO_CSUM;
-		}
->>>>>>> bb176f67
 		if (i == nr_frags)
 			len_stat |= DMA_EOP;
 
