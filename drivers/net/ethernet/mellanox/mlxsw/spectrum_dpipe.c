--- conflicted
+++ resolved
@@ -1251,16 +1251,6 @@
 	.size_get = mlxsw_sp_dpipe_table_adj_size_get,
 };
 
-<<<<<<< HEAD
-static int mlxsw_sp_dpipe_adj_table_init(struct mlxsw_sp *mlxsw_sp)
-{
-	struct devlink *devlink = priv_to_devlink(mlxsw_sp->core);
-
-	return devlink_dpipe_table_register(devlink,
-					    MLXSW_SP_DPIPE_TABLE_NAME_ADJ,
-					    &mlxsw_sp_dpipe_table_adj_ops,
-					    mlxsw_sp, false);
-=======
 #define MLXSW_SP_DPIPE_TABLE_RESOURCE_UNIT_ADJ 1
 
 static int mlxsw_sp_dpipe_adj_table_init(struct mlxsw_sp *mlxsw_sp)
@@ -1288,7 +1278,6 @@
 	devlink_dpipe_table_unregister(devlink,
 				       MLXSW_SP_DPIPE_TABLE_NAME_ADJ);
 	return err;
->>>>>>> 661e50bc
 }
 
 static void mlxsw_sp_dpipe_adj_table_fini(struct mlxsw_sp *mlxsw_sp)
