--- conflicted
+++ resolved
@@ -179,11 +179,7 @@
 			       br_mdb_rht_params);
 	hlist_del_rcu(&mp->mdb_node);
 
-<<<<<<< HEAD
-	call_rcu(&mp->rcu, br_multicast_free_group);
-=======
 	kfree_rcu(mp, rcu);
->>>>>>> 90cadbbf
 
 out:
 	spin_unlock(&br->multicast_lock);
@@ -211,11 +207,7 @@
 		del_timer(&p->timer);
 		br_mdb_notify(br->dev, p->port, &pg->addr, RTM_DELMDB,
 			      p->flags);
-<<<<<<< HEAD
-		call_rcu(&p->rcu, br_multicast_free_pg);
-=======
 		kfree_rcu(p, rcu);
->>>>>>> 90cadbbf
 
 		if (!mp->ports && !mp->host_joined &&
 		    netif_running(br->dev))
@@ -243,56 +235,6 @@
 	spin_unlock(&br->multicast_lock);
 }
 
-<<<<<<< HEAD
-static int br_mdb_rehash(struct net_bridge_mdb_htable __rcu **mdbp, int max,
-			 int elasticity)
-{
-	struct net_bridge_mdb_htable *old = rcu_dereference_protected(*mdbp, 1);
-	struct net_bridge_mdb_htable *mdb;
-	int err;
-
-	mdb = kmalloc(sizeof(*mdb), GFP_ATOMIC);
-	if (!mdb)
-		return -ENOMEM;
-
-	mdb->max = max;
-	mdb->old = old;
-
-	mdb->mhash = kcalloc(max, sizeof(*mdb->mhash), GFP_ATOMIC);
-	if (!mdb->mhash) {
-		kfree(mdb);
-		return -ENOMEM;
-	}
-
-	mdb->size = old ? old->size : 0;
-	mdb->ver = old ? old->ver ^ 1 : 0;
-
-	if (!old || elasticity)
-		get_random_bytes(&mdb->secret, sizeof(mdb->secret));
-	else
-		mdb->secret = old->secret;
-
-	if (!old)
-		goto out;
-
-	err = br_mdb_copy(mdb, old, elasticity);
-	if (err) {
-		kfree(mdb->mhash);
-		kfree(mdb);
-		return err;
-	}
-
-	br_mdb_rehash_seq++;
-	call_rcu(&mdb->rcu, br_mdb_free);
-
-out:
-	rcu_assign_pointer(*mdbp, mdb);
-
-	return 0;
-}
-
-=======
->>>>>>> 90cadbbf
 static struct sk_buff *br_ip4_multicast_alloc_query(struct net_bridge *br,
 						    __be32 group,
 						    u8 *igmp_type)
@@ -1467,11 +1409,7 @@
 			rcu_assign_pointer(*pp, p->next);
 			hlist_del_init(&p->mglist);
 			del_timer(&p->timer);
-<<<<<<< HEAD
-			call_rcu(&p->rcu, br_multicast_free_pg);
-=======
 			kfree_rcu(p, rcu);
->>>>>>> 90cadbbf
 			br_mdb_notify(br->dev, port, group, RTM_DELMDB,
 				      p->flags);
 
@@ -1879,34 +1817,6 @@
 	struct hlist_node *tmp;
 
 	spin_lock_bh(&br->multicast_lock);
-<<<<<<< HEAD
-	mdb = mlock_dereference(br->mdb, br);
-	if (!mdb)
-		goto out;
-
-	br->mdb = NULL;
-
-	ver = mdb->ver;
-	for (i = 0; i < mdb->max; i++) {
-		hlist_for_each_entry_safe(mp, n, &mdb->mhash[i],
-					  hlist[ver]) {
-			del_timer(&mp->timer);
-			call_rcu(&mp->rcu, br_multicast_free_group);
-		}
-	}
-
-	if (mdb->old) {
-		spin_unlock_bh(&br->multicast_lock);
-		rcu_barrier();
-		spin_lock_bh(&br->multicast_lock);
-		WARN_ON(mdb->old);
-	}
-
-	mdb->old = mdb;
-	call_rcu(&mdb->rcu, br_mdb_free);
-
-out:
-=======
 	hlist_for_each_entry_safe(mp, tmp, &br->mdb_list, mdb_node) {
 		del_timer(&mp->timer);
 		rhashtable_remove_fast(&br->mdb_hash_tbl, &mp->rhnode,
@@ -1914,7 +1824,6 @@
 		hlist_del_rcu(&mp->mdb_node);
 		kfree_rcu(mp, rcu);
 	}
->>>>>>> 90cadbbf
 	spin_unlock_bh(&br->multicast_lock);
 
 	rcu_barrier();
